--- conflicted
+++ resolved
@@ -9,6 +9,7 @@
     parallelism: 16
     docker:
       - image: cimg/python:3.8
+    parallelism: 4
     steps:
       - checkout
       - python/install-packages:
@@ -27,10 +28,6 @@
           path: test-results
       - codecov/upload:
           file: "coverage.xml"
-<<<<<<< HEAD
-
-=======
->>>>>>> 26824f72
 workflows:
   run-tests:
     jobs:
