import numpy as np
from numba import njit

from .base import IndependenceTest
from ._utils import _CheckInputs
from . import Dcorr
from .._utils import gaussian, check_xy_distmat, chi2_approx


class Hsic(IndependenceTest):
    r"""
    Class for calculating the Hsic test statistic and p-value.

    Hsic is a kernel based independence test and is a way to measure
    multivariate nonlinear associations given a specified kernel [#1Hsic]_.
    The default choice is the Gaussian kernel, which uses the median distance
    as the bandwidth, which is a characteristic kernel that guarantees that
    Hsic is a consistent test [#1Hsic]_ [#2Hsic]_.

    Parameters
    ----------
    compute_kernel : callable(), optional (default: rbf kernel)
        A function that computes the similarity among the samples within each
        data matrix. Set to `None` if `x` and `y` are already similarity
        matrices. To call a custom function, either create the distance matrix
        before-hand or create a function of the form ``compute_kernel(x)``
        where `x` is the data matrix for which pairwise similarties are
        calculated.
    bias : bool (default: False)
        Whether or not to use the biased or unbiased test statistics.

    See Also
    --------
    Dcorr : Distance correlation test statistic and p-value.
    HHG : Heller Heller Gorfine test statistic and p-value.

    Notes
    -----
    The statistic can be derived as follows [#1Hsic]_:

    Let :math:`x` and :math:`y` be :math:`(n, p)` samples of random variables
    :math:`X` and :math:`Y`. Let :math:`K^x` be the :math:`n \times n` kernel
    similarity matrix of :math:`x` and :math:`D^y` be the :math:`n \times n`
    be the kernel similarity matrix of :math:`y`. The Hsic statistic is,

    .. math::

        \mathrm{Hsic}_n (x, y) = \frac{1}{n^2} \mathrm{tr} (K^x H K^y H)

    where :math:`\mathrm{tr} (\cdot)` is the trace operator and :math:`H` is
    defined as :math:`H = I - (1/n) J` where :math:`I` is the identity matrix
    and :math:`J` is a matrix of ones. The normalized version of Hsic
    [#1Dcor]_ and is

    .. math::

        \mathrm{Hsic}_n (x, y) = \frac{\mathrm{Hsic}_n (x, y)}
                                      {\sqrt{\mathrm{Hsic}_n (x, x)
                                             \mathrm{Hsic}_n (y, y)}}

    This version of Hsic is defined using the following centering process
    where :math:`\mathbb{1}(\cdot)` is the indicator
    function:

    .. math::

        C^x_{ij} = \left[ D^x_{ij} - \frac{1}{n-2} \sum_{t=1}^n D^x_{it}
            - \frac{1}{n-2} \sum_{s=1}^n D^x_{sj}
            + \frac{1}{(n-1) (n-2)} \sum_{s,t=1}^n D^x_{st} \right]
            \mathbb{1}_{i \neq j}

    and similarly for :math:`C^y`. Then, this unbiased Dcorr is,

    .. math::

        \mathrm{UHsic}_n (x, y) = \frac{1}{n (n-3)} \mathrm{tr} (C^x C^y)

    The normalized version of this covariance [#2Dcor]_ is

    .. math::

        \mathrm{UHsic}_n (x, y) = \frac{\mathrm{UHsic}_n (x, y)}
                                       {\sqrt{\mathrm{UHsic}_n (x, x)
                                              \mathrm{UHsic}_n (y, y)}}

    References
    ----------
    .. [#1Hsic] Gretton, A., Fukumizu, K., Teo, C. H., Song, L., Schölkopf,
                B., & Smola, A. J. (2008). A kernel statistical test of
                independence. In *Advances in neural information processing
                systems* (pp. 585-592).
    .. [#2Hsic] Gretton, A., & GyĂśrfi, L. (2010). Consistent nonparametric
                tests of independence. *Journal of Machine Learning Research*,
                11(Apr), 1391-1423.
    """

    def __init__(self, compute_kernel=gaussian, bias=False):
        # set statistic and p-value
        self.compute_kernel = compute_kernel

        self.is_kernel = False
        if not compute_kernel:
            self.is_kernel = True
        self.bias = bias

        IndependenceTest.__init__(self, compute_distance=compute_kernel)

    def _statistic(self, x, y):
        r"""
        Helper function that calculates the Hsic test statistic.

        Parameters
        ----------
        x, y : ndarray
            Input data matrices. `x` and `y` must have the same number of
            samples. That is, the shapes must be `(n, p)` and `(n, q)` where
            `n` is the number of samples and `p` and `q` are the number of
            dimensions. Alternatively, `x` and `y` can be distance matrices,
            where the shapes must both be `(n, n)`.

        Returns
        -------
        stat : float
            The computed Hsic statistic.
        """
        distx = x
        disty = y

        if not self.is_kernel:
            kernx = self.compute_kernel(x)
            kerny = self.compute_kernel(y)
            distx = 1 - kernx / np.max(kernx)
            disty = 1 - kerny / np.max(kerny)

        dcorr = Dcorr(compute_distance=None, bias=self.bias)
        stat = dcorr._statistic(distx, disty)
        self.stat = stat

        return stat

<<<<<<< HEAD
    def test(self, x, y, reps=1000, workers=1):
=======
    def test(self, x, y, reps=1000, workers=1, auto=True):
>>>>>>> b6caecee
        r"""
        Calculates the Hsic test statistic and p-value.

        Parameters
        ----------
        x, y : ndarray
            Input data matrices. `x` and `y` must have the same number of
            samples. That is, the shapes must be `(n, p)` and `(n, q)` where
            `n` is the number of samples and `p` and `q` are the number of
            dimensions. Alternatively, `x` and `y` can be distance matrices,
            where the shapes must both be `(n, n)`.
        reps : int, optional (default: 1000)
            The number of replications used to estimate the null distribution
            when using the permutation test used to calculate the p-value.
        workers : int, optional (default: 1)
            The number of cores to parallelize the p-value computation over.
            Supply -1 to use all cores available to the Process.
<<<<<<< HEAD
=======
        auto : bool (default: True)
            Automatically uses fast approximation when sample size and size of array
            is greater than 20. If True, and sample size is greater than 20, a fast
            chi2 approximation will be run. Parameters ``reps`` and ``workers`` are
            irrelevant in this case.
        bias : bool (default: False)
            Whether or not to use the biased or unbiased test statistics
>>>>>>> b6caecee

        Returns
        -------
        stat : float
            The computed Hsic statistic.
        pvalue : float
            The computed Hsic p-value.

        Examples
        --------
        >>> import numpy as np
        >>> from mgc.independence import Hsic
        >>> x = np.arange(7)
        >>> y = x
        >>> stat, pvalue = Hsic().test(x, y)
        >>> '%.1f, %.2f' % (stat, pvalue)
        '1.0, 0.00'

        The number of replications can give p-values with higher confidence
        (greater alpha levels).

        >>> import numpy as np
        >>> from mgc.independence import Hsic
        >>> x = np.arange(7)
        >>> y = x
        >>> stat, pvalue = Hsic().test(x, y, reps=10000)
        >>> '%.1f, %.2f' % (stat, pvalue)
        '1.0, 0.00'

        In addition, the inputs can be distance matrices. Using this is the,
        same as before, except the ``compute_kernel`` parameter must be set
        to ``None``.

        >>> import numpy as np
        >>> from mgc.independence import Hsic
        >>> x = np.ones((10, 10)) - np.identity(10)
        >>> y = 2 * x
        >>> hsic = Hsic(compute_kernel=None)
        >>> stat, pvalue = hsic.test(x, y)
        >>> '%.1f, %.2f' % (stat, pvalue)
        '0.0, 1.00'
        """
        check_input = _CheckInputs(
            x, y, dim=2, reps=reps, compute_distance=self.compute_kernel
        )
        x, y = check_input()

        if self.is_kernel:
            check_xy_distmat(x, y)

<<<<<<< HEAD
        return super(Hsic, self).test(x, y, reps, workers)
=======
        if auto == True and x.shape[0] > 20 and x.size > 20:
            stat, pvalue = chi2_approx(self._statistic, x, y)
            return stat, pvalue
        else:
            return super(Hsic, self).test(x, y, reps, workers)
>>>>>>> b6caecee
<|MERGE_RESOLUTION|>--- conflicted
+++ resolved
@@ -138,11 +138,7 @@
 
         return stat
 
-<<<<<<< HEAD
-    def test(self, x, y, reps=1000, workers=1):
-=======
     def test(self, x, y, reps=1000, workers=1, auto=True):
->>>>>>> b6caecee
         r"""
         Calculates the Hsic test statistic and p-value.
 
@@ -160,8 +156,6 @@
         workers : int, optional (default: 1)
             The number of cores to parallelize the p-value computation over.
             Supply -1 to use all cores available to the Process.
-<<<<<<< HEAD
-=======
         auto : bool (default: True)
             Automatically uses fast approximation when sample size and size of array
             is greater than 20. If True, and sample size is greater than 20, a fast
@@ -169,7 +163,6 @@
             irrelevant in this case.
         bias : bool (default: False)
             Whether or not to use the biased or unbiased test statistics
->>>>>>> b6caecee
 
         Returns
         -------
@@ -220,12 +213,8 @@
         if self.is_kernel:
             check_xy_distmat(x, y)
 
-<<<<<<< HEAD
-        return super(Hsic, self).test(x, y, reps, workers)
-=======
         if auto == True and x.shape[0] > 20 and x.size > 20:
             stat, pvalue = chi2_approx(self._statistic, x, y)
             return stat, pvalue
         else:
-            return super(Hsic, self).test(x, y, reps, workers)
->>>>>>> b6caecee
+            return super(Hsic, self).test(x, y, reps, workers)